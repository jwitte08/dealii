--- conflicted
+++ resolved
@@ -943,11 +943,7 @@
     FullMatrix<double> cell_matrix(dofs_per_cell, dofs_per_cell);
     Vector<double> cell_rhs(dofs_per_cell);
 
-<<<<<<< HEAD
-    std::vector<types::global_dof_indices> local_dof_indices(dofs_per_cell);
-=======
     std::vector<types::global_dof_index> local_dof_indices(dofs_per_cell);
->>>>>>> bc8dc4fc
 
     typename DoFHandler<dim>::active_cell_iterator cell =
       dof_handler.begin_active(), endc = dof_handler.end();
@@ -1073,11 +1069,7 @@
 
     Vector<double> cell_rhs(dofs_per_cell);
 
-<<<<<<< HEAD
-    std::vector<types::global_dof_indices> local_dof_indices(dofs_per_cell);
-=======
     std::vector<types::global_dof_index> local_dof_indices(dofs_per_cell);
->>>>>>> bc8dc4fc
 
     const FEValuesExtractors::Vector displacement(0);
 
@@ -1206,11 +1198,7 @@
     for (unsigned i = 0; i < dim; i++)
       ones[i] = 1.0;
 
-<<<<<<< HEAD
-    std::vector<types::global_dof_indices> local_dof_indices(dofs_per_cell);
-=======
     std::vector<types::global_dof_index> local_dof_indices(dofs_per_cell);
->>>>>>> bc8dc4fc
 
     const FEValuesExtractors::Vector displacement(0);
 
