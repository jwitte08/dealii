--- conflicted
+++ resolved
@@ -607,15 +607,10 @@
                 }
 
 
-<<<<<<< HEAD
-          for (std::vector<types::global_dof_index>::iterator i=dof_handler.mg_levels[level]->dof_object.dofs.begin();
-               i!=dof_handler.mg_levels[level]->dof_object.dofs.end(); ++i)
-=======
-          for (std::vector<unsigned int>::iterator
+          for (std::vector<types::global_dof_index>::iterator
 		 i=dof_handler.mg_levels[level]->dof_object.dofs.begin();
                i!=dof_handler.mg_levels[level]->dof_object.dofs.end();
 	       ++i)
->>>>>>> e97c0e76
             {
               if (*i != DoFHandler<1>::invalid_dof_index)
                 {
