#####
##
## Copyright (C) 2012, 2013 by the deal.II authors
##
## This file is part of the deal.II library.
##
## <TODO: Full License information>
## This file is dual licensed under QPL 1.0 and LGPL 2.1 or any later
## version of the LGPL license.
##
## Author: Matthias Maier <matthias.maier@iwr.uni-heidelberg.de>
##
#####

#
# Configuration for the lapack library:
#

MACRO(FEATURE_LAPACK_FIND_EXTERNAL var)
  FIND_PACKAGE(LAPACK)

  #
  # So, well... LAPACK_LINKER_FLAGS and LAPACK_LIBRARIES should contain the
  # complete link interface. But for invalid user overrides we include
  # BLAS_LIBRARIES and BLAS_LINKER_FLAGS as well..
  #
  IF(NOT LAPACK_LINKER_FLAGS MATCHES "${BLAS_LINKER_FLAGS}")
    MESSAGE(STATUS
      "Manually adding BLAS_LINKER_FLAGS to LAPACK_LINKER_FLAGS"
      )
    ADD_FLAGS(LAPACK_LINKER_FLAGS "${BLAS_LINKER_FLAGS}")
  ENDIF()
  IF(NOT "${LAPACK_LIBRARIES}" MATCHES "${BLAS_LIBRARIES}")
    MESSAGE(STATUS
      "Manually adding BLAS_LIBRARIES to LAPACK_LIBRARIES"
      )
    LIST(APPEND LAPACK_LIBRARIES ${BLAS_LIBRARIES})
  ENDIF()

  IF(LAPACK_FOUND)
    #
    # Well, in case of static archives we have to manually pick up the
    # complete link interface. *sigh*
    #
    # Do this unconditionally for the most common case:
    # TODO: Non-GNU setups...
    #
    FOREACH(_lib gfortran m quadmath)
      FIND_LIBRARY(${_lib}_lib
        NAMES ${_lib}
        HINTS ${CMAKE_CXX_IMPLICIT_LINK_DIRECTORIES})
      MARK_AS_ADVANCED(${_lib}_lib)

      IF(NOT ${_lib}_lib MATCHES "-NOTFOUND")
        LIST(APPEND LAPACK_LIBRARIES ${${_lib}_lib})
      ENDIF()
    ENDFOREACH()

    MARK_AS_ADVANCED(
      atlas_LIBRARY
      blas_LIBRARY
      gslcblas_LIBRARY
      lapack_LIBRARY
      m_LIBRARY
      ptf77blas_LIBRARY
      ptlapack_LIBRARY
      refblas_LIBRARY
      reflapack_LIBRARY
      )
    SET(${var} TRUE)
  ENDIF()
ENDMACRO()


#
# We do a fine grained check for availability of every single LAPACK
# function we use. We have to ensure that this check is repeated every time
# the lapack library or DEAL_II_WITH_LAPACK changes.
#

SET(DEAL_II_LAPACK_FUNCTIONS
  daxpy_ dgeev_ dgeevx_ dgelsd_ dgemm_ dgemv_ dgeqrf_ dgesdd_ dgesvd_
  dgetrf_ dgetri_ dgetrs_ dorgqr_ dormqr_ dstev_ dsyevx_  dsygv_ dsygvx_
  dtrtrs_ saxpy_ sgeev_ sgeevx_ sgelsd_ sgemm_ sgemv_ sgeqrf_ sgesdd_
  sgesvd_ sgetrf_ sgetri_ sgetrs_ sorgqr_ sormqr_ sstev_ ssyevx_ ssygv_
  ssygvx_ strtrs_
  )

MACRO(CHECK_FOR_LAPACK_FUNCTIONS)
  SET(CMAKE_REQUIRED_LIBRARIES ${LAPACK_LIBRARIES})
  ADD_FLAGS(CMAKE_REQUIRED_FLAGS "${LAPACK_LINKER_FLAGS}")
<<<<<<< HEAD
=======
  #
  # Push -pthread as well:
  #
  ENABLE_IF_SUPPORTED(CMAKE_REQUIRED_FLAGS "-pthread")
>>>>>>> 0ed28880

  FOREACH(_func ${DEAL_II_LAPACK_FUNCTIONS})
    STRING(TOUPPER ${_func} _func_uppercase)
    CHECK_FUNCTION_EXISTS(${_func} HAVE_${_func_uppercase})
  ENDFOREACH()

  SET(CMAKE_REQUIRED_LIBRARIES)
  STRIP_FLAG(CMAKE_REQUIRED_FLAGS "${LAPACK_LINKER_FLAGS}")
  STRIP_FLAG(CMAKE_REQUIRED_FLAGS "-pthread")
ENDMACRO()


MACRO(RESET_LAPACK_FUNCTIONS_CACHE)
  FOREACH(_func ${DEAL_II_LAPACK_FUNCTIONS})
    STRING(TOUPPER ${_func} _func_uppercase)
    UNSET(HAVE_${_func_uppercase} CACHE)
  ENDFOREACH()
ENDMACRO()

#
# Resolve a cache invalidation problem by searching for this flag
# unconditionally. It is used in FEATURE_LAPACK_CONFIGURE_EXTERNAL
# depending on cached variables.
#
ENABLE_IF_LINKS(_dummy "-lgfortran")
ENABLE_IF_LINKS(_dummy "-lquadmath")



MACRO(FEATURE_LAPACK_CONFIGURE_EXTERNAL)

<<<<<<< HEAD

  #
  # Well, in case of static archives we have to manually pick up the
  # complete link interface. *sigh*
  #
  # Do this unconditionally for the most common case:
  # TODO: Non-GNU setups...
  #
  IF(NOT m_lib MATCHES "-NOTFOUND")
    LIST(APPEND LAPACK_LIBRARIES ${m_lib})
  ENDIF()

  ENABLE_IF_LINKS(LAPACK_LINKER_FLAGS "-lgfortran")
  ENABLE_IF_LINKS(LAPACK_LINKER_FLAGS "-lquadmath")


  ADD_FLAGS(CMAKE_SHARED_LINKER_FLAGS "${LAPACK_LINKER_FLAGS}")
=======
  ADD_FLAGS(DEAL_II_LINKER_FLAGS "${LAPACK_LINKER_FLAGS}")
>>>>>>> 0ed28880
  LIST(APPEND DEAL_II_EXTERNAL_LIBRARIES ${LAPACK_LIBRARIES})

  CHECK_FOR_LAPACK_FUNCTIONS()
ENDMACRO()


CONFIGURE_FEATURE(LAPACK)

#
# Call RESET_LAPACK_FUNCTIONS_CHECK if DEAL_II_WITH_LAPACK is unset to
# clean the configuration
#
IF(NOT DEAL_II_WITH_LAPACK)
  RESET_LAPACK_FUNCTIONS_CACHE()
ENDIF()<|MERGE_RESOLUTION|>--- conflicted
+++ resolved
@@ -89,13 +89,10 @@
 MACRO(CHECK_FOR_LAPACK_FUNCTIONS)
   SET(CMAKE_REQUIRED_LIBRARIES ${LAPACK_LIBRARIES})
   ADD_FLAGS(CMAKE_REQUIRED_FLAGS "${LAPACK_LINKER_FLAGS}")
-<<<<<<< HEAD
-=======
   #
   # Push -pthread as well:
   #
   ENABLE_IF_SUPPORTED(CMAKE_REQUIRED_FLAGS "-pthread")
->>>>>>> 0ed28880
 
   FOREACH(_func ${DEAL_II_LAPACK_FUNCTIONS})
     STRING(TOUPPER ${_func} _func_uppercase)
@@ -115,39 +112,11 @@
   ENDFOREACH()
 ENDMACRO()
 
-#
-# Resolve a cache invalidation problem by searching for this flag
-# unconditionally. It is used in FEATURE_LAPACK_CONFIGURE_EXTERNAL
-# depending on cached variables.
-#
-ENABLE_IF_LINKS(_dummy "-lgfortran")
-ENABLE_IF_LINKS(_dummy "-lquadmath")
-
 
 
 MACRO(FEATURE_LAPACK_CONFIGURE_EXTERNAL)
 
-<<<<<<< HEAD
-
-  #
-  # Well, in case of static archives we have to manually pick up the
-  # complete link interface. *sigh*
-  #
-  # Do this unconditionally for the most common case:
-  # TODO: Non-GNU setups...
-  #
-  IF(NOT m_lib MATCHES "-NOTFOUND")
-    LIST(APPEND LAPACK_LIBRARIES ${m_lib})
-  ENDIF()
-
-  ENABLE_IF_LINKS(LAPACK_LINKER_FLAGS "-lgfortran")
-  ENABLE_IF_LINKS(LAPACK_LINKER_FLAGS "-lquadmath")
-
-
-  ADD_FLAGS(CMAKE_SHARED_LINKER_FLAGS "${LAPACK_LINKER_FLAGS}")
-=======
   ADD_FLAGS(DEAL_II_LINKER_FLAGS "${LAPACK_LINKER_FLAGS}")
->>>>>>> 0ed28880
   LIST(APPEND DEAL_II_EXTERNAL_LIBRARIES ${LAPACK_LIBRARIES})
 
   CHECK_FOR_LAPACK_FUNCTIONS()
