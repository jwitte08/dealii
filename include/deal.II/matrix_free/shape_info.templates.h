--- conflicted
+++ resolved
@@ -31,15 +31,12 @@
 #include <deal.II/fe/fe_poly.h>
 #include <deal.II/fe/fe_pyramid_p.h>
 #include <deal.II/fe/fe_q_dg0.h>
-<<<<<<< HEAD
 #include <deal.II/fe/fe_raviart_thomas_new.h>
-=======
 #include <deal.II/fe/fe_simplex_p.h>
 #include <deal.II/fe/fe_simplex_p_bubbles.h>
 #include <deal.II/fe/fe_wedge_p.h>
 
 #include <deal.II/grid/reference_cell.h>
->>>>>>> c9af205d
 
 #include <deal.II/lac/householder.h>
 
@@ -245,25 +242,6 @@
                               const FiniteElement<dim> &fe_in,
                               const unsigned int        base_element_number)
     {
-<<<<<<< HEAD
-      const auto *fe_raviart_thomas_nodal =
-        dynamic_cast<const FE_RaviartThomasNodal_new<dim> *>(&fe_in);
-      if (fe_raviart_thomas_nodal)
-        {
-          fe_raviart_thomas_nodal->fill_shape_info(*this, quad);
-          return;
-        }
-
-      const auto *fe_raviart_thomas_new =
-        dynamic_cast<const FE_RaviartThomas_new<dim> *>(&fe_in);
-      if (fe_raviart_thomas_new)
-        {
-          fe_raviart_thomas_new->fill_shape_info(*this, quad);
-          return;
-        }
-
-      const FiniteElement<dim> *fe = &fe_in.base_element(base_element_number);
-=======
       if (quad_in.is_tensor_product() == false ||
           dynamic_cast<const FE_SimplexP<dim> *>(
             &fe_in.base_element(base_element_number)) ||
@@ -456,8 +434,25 @@
 
       const auto quad = quad_in.get_tensor_basis()[0];
 
+      /// FE_RaviartThomasNodal fills this shape info
+      const auto *fe_raviart_thomas_nodal =
+        dynamic_cast<const FE_RaviartThomasNodal_new<dim> *>(&fe_in);
+      if (fe_raviart_thomas_nodal)
+        {
+          fe_raviart_thomas_nodal->fill_shape_info(*this, quad);
+          return;
+        }
+
+      /// FE_RaviartThomasNew fills this shape info
+      const auto *fe_raviart_thomas_new =
+        dynamic_cast<const FE_RaviartThomas_new<dim> *>(&fe_in);
+      if (fe_raviart_thomas_new)
+        {
+          fe_raviart_thomas_new->fill_shape_info(*this, quad);
+          return;
+        }
+
       const FiniteElement<dim> &fe = fe_in.base_element(base_element_number);
->>>>>>> c9af205d
       n_dimensions                 = dim;
       n_components                 = fe_in.n_components();
 
