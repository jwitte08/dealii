--- conflicted
+++ resolved
@@ -94,16 +94,15 @@
       tensor_symmetric_plus_dg0 = 5,
 
       /**
-<<<<<<< HEAD
+       * Shape functions without an tensor product properties.
+       */
+      tensor_none = 6,
+
+      /**
        * Anisotropic vector-valued shape functions in the Raviart-Thomas
        * fashion. TODO
        */
-      raviart_thomas = 6
-=======
-       * Shape functions without an tensor product properties.
-       */
-      tensor_none = 6
->>>>>>> c9af205d
+      raviart_thomas = 7
     };
 
 
